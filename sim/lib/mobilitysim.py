--- conflicted
+++ resolved
@@ -277,13 +277,10 @@
             Home coordinates of each individual
         people_age : list of int
             Age group of each individual
-<<<<<<< HEAD
         people_household : list of int
             Household of each individual
         households : dict with key=household, value=individual
             Individuals on each household
-=======
->>>>>>> e56c88f8
         site_loc : list of [float,float]
             Site coordinates
         site_type : list of int
