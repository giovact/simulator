--- conflicted
+++ resolved
@@ -23,7 +23,7 @@
     assumed to be in units of days as usual in epidemiology
     """
 
-    def __init__(self, mob, distributions, lazy_contacts=False):
+    def __init__(self, mob, distributions):
         """
         Init simulation object with parameters
 
@@ -32,16 +32,11 @@
         mob:
             object of class MobilitySimulator providing mobility data
 
-        lazy_contacts: bool
-            If true contacts are computed on-the-fly during launch_epidemic
-            instead of using the previously filled contact array
-
         """ 
 
         # cache settings
         self.mob = mob
         self.d = distributions
-        self.lazy_contacts = lazy_contacts
 
         # parse distributions object
         self.lambda_0 = self.d.lambda_0
@@ -319,7 +314,6 @@
         self.test_fnr = testing_params['test_fnr']
         
         # smart tracing settings
-<<<<<<< HEAD
         self.smart_tracing_actions             = testing_params['smart_tracing_actions']
         self.smart_tracing_contact_delta       = testing_params['smart_tracing_contact_delta']
 
@@ -332,24 +326,13 @@
         self.smart_tracing_tested_contacts     = testing_params['smart_tracing_tested_contacts']
         self.smart_tracing_testing_threshold   = testing_params['smart_tracing_testing_threshold']
 
+        self.smart_tracing_beacons_only = testing_params['beacons_only']
+        self.smart_tracing_beacon_cache = testing_params['beacon_cache']
+
         if 'isolate' in self.smart_tracing_actions \
             and self.smart_tracing_isolated_contacts == 0:
             print('Warning: `smart_tracing_isolated_contacts` is 0 even though '
                     'the policy ought to isolate traced contacts')
-=======
-        self.smart_tracing_actions            = testing_params['smart_tracing_actions']
-        self.smart_tracing_contact_delta      = testing_params['smart_tracing_contact_delta']
-
-        self.smart_tracing_policy_isolate     = testing_params['smart_tracing_policy_isolate']
-        self.smart_tracing_isolation_duration = testing_params['smart_tracing_isolation_duration']
-        self.smart_tracing_isolated_contacts = testing_params['smart_tracing_isolated_contacts']
-
-        self.smart_tracing_beacons_only = testing_params['beacons_only']
-        self.smart_tracing_beacon_cache = testing_params['beacon_cache']
-
-        self.smart_tracing_policy_test        = testing_params['smart_tracing_policy_test']
-        self.smart_tracing_tested_contacts    = testing_params['smart_tracing_tested_contacts']
->>>>>>> 76da9800
         
         if 'test' in self.smart_tracing_actions \
             and self.smart_tracing_tested_contacts == 0:
@@ -431,12 +414,11 @@
 
         # for analysis purposes, compute mean of betas weighted by number of times each site type occurs
         # i.e. mean(rel_occurrence_of_site_type[k] * beta[k])
-        betas_weighted_mean_ = sum([
+        self.betas_weighted_mean = sum([
             self.betas[self.site_dict[k]] 
             * np.sum(self.site_type == k) / self.n_sites # relative frequency of site type k
             for k in range(self.num_site_types)
         ]) 
-        self.betas_weighted_mean = {k:betas_weighted_mean_ for k in self.betas.keys()}
 
         # init state variables with seeds
         self.__init_run()
@@ -917,27 +899,27 @@
         of person `i` (equivalent to `\mu` in model definition)
         """
 
-        if not self.lazy_contacts:
-            def valid_j():
-                '''Generates indices j where `infector` is present
-                at least `self.delta` hours before j '''
-                for j in range(self.n_people):
-                    if self.state['susc'][j]:
-                        if self.mob.will_be_in_contact(indiv_i=j, indiv_j=infector, t=t, site=None):
-                            yield j
-
-            valid_contacts = valid_j()
-        else:
-            # compute all delta-contacts of `infector` with any other individual
-            infectors_contacts = self.mob.find_contacts_of_indiv(indiv=infector, tmin=t, tmax=tmax)
-
-            # iterate over contacts and store contact of with each individual `indiv_i` that is still susceptible 
-            valid_contacts = set()
-            for contact in infectors_contacts:
-                if self.state['susc'][contact.indiv_i]:
-                    if contact not in self.mob.contacts[contact.indiv_i][infector]:
-                        self.mob.contacts[contact.indiv_i][infector].update([contact])
-                    valid_contacts.add(contact.indiv_i)
+        # if not self.lazy_contacts:
+        #     def valid_j():
+        #         '''Generates indices j where `infector` is present
+        #         at least `self.delta` hours before j '''
+        #         for j in range(self.n_people):
+        #             if self.state['susc'][j]:
+        #                 if self.mob.will_be_in_contact(indiv_i=j, indiv_j=infector, t=t, site=None):
+        #                     yield j
+
+        #     valid_contacts = valid_j()
+        # else:
+        # compute all delta-contacts of `infector` with any other individual
+        infectors_contacts = self.mob.find_contacts_of_indiv(indiv=infector, tmin=t, tmax=tmax)
+
+        # iterate over contacts and store contact of with each individual `indiv_i` that is still susceptible 
+        valid_contacts = set()
+        for contact in infectors_contacts:
+            if self.state['susc'][contact.indiv_i]:
+                if contact not in self.mob.contacts[contact.indiv_i][infector]:
+                    self.mob.contacts[contact.indiv_i][infector].update([contact])
+                valid_contacts.add(contact.indiv_i)
 
         # generate potential exposure event for `j` from contact with `infector`
         for j in valid_contacts:
@@ -1226,7 +1208,7 @@
         Iterates over possible contacts `j`
         '''
 
-        # if i is not compliant: skip
+        # if i is generally not compliant: skip
         is_i_compliant = self.measure_list.is_compliant(
             ComplianceForAllMeasure, t=max(t - self.smart_tracing_contact_delta, 0.0), j=i)
 
@@ -1234,144 +1216,78 @@
             ManualTracingForAllMeasure,
             t=max(t - self.smart_tracing_contact_delta, 0.0),
             j=i,
-            j_visit_id=None)  # `None` indicates "non-visit-specific"
+            j_visit_id=None)  # `None` indicates whether i is generally participating at all i.e. "non-visit-specific"
 
         if not (is_i_compliant or is_i_participating_in_manual_tracing):
             # no information available from `i`
             return 
 
-        # find contacts
-        if not self.lazy_contacts:
-            def valid_j():
-                '''Generate individuals j where `i` was present
-                up to `self.smart_tracing_contact_delta` hours before t 
-                Default is 10 * 24 hours.
-                '''
-                for j in range(self.n_people):
-                    if not self.state['dead'][j]:
-                        c = self.mob.next_contact(indiv_i=j, indiv_j=i, t=t-self.smart_tracing_contact_delta, site=None)
-                        if c is not None:
-                            yield c
-            valid_contacts = valid_j()
-
-        else:
-            infectors_contacts = self.mob.find_beacon_contacts_of_indiv(indiv=i,
-                                                                        tmin=t - self.smart_tracing_contact_delta,
-                                                                        tmax=t,
-                                                                        beacon_cache=self.smart_tracing_beacon_cache)
-
-            # # compute all contacts of infector excluding delta contacts, same as `find_beacon_contacts_of_indiv`
-            # # for `beacon_cache` = 0
-            # infectors_contacts2 = self.mob.find_contacts_of_indiv(indiv=i, tmin=t - self.smart_tracing_contact_delta,
-            #                                                      tmax=t, direct_only=True)
-            # a = list(infectors_contacts)
-            # b = list(infectors_contacts2)
-            # print(a == b)
-
-            valid_contacts = set()
-
-            for contact in infectors_contacts:
-                if not self.state['dead'][contact.indiv_i]:
-                    valid_contacts.add(contact)
-                    # This didn't do anything before but causes bugs now because the contacts for tracing are different
-                    # if contact not in self.mob.contacts[contact.indiv_i][i]:
-                    #    self.mob.contacts[contact.indiv_i][i].update([contact])
-
-        # Group contacts per individual j
-        contacts_j = defaultdict(list)
-        is_contact_person = dict()
-        for contact in valid_contacts:
-            contacts_j[contact.indiv_i].append(contact)
-            is_contact_person[contact.indiv_i] = True
-
+        '''Find valid contacts of infector (excluding delta-contacts)'''
+        infectors_contacts = self.mob.find_beacon_contacts_of_indiv(
+            indiv=i,
+            tmin=t - self.smart_tracing_contact_delta,
+            tmax=t,
+            beacon_cache=self.smart_tracing_beacon_cache)
+
+        # filter which contacts were valid and store by individual
+        valid_contacts_with_j = defaultdict(list)   
+        for contact in infectors_contacts:            
+            if self.__is_tracing_contact_valid(t=t, i=i, contact=contact):
+                j = contact.indiv_i
+                valid_contacts_with_j[j].append(contact)
+
+        '''Select contacts to be traced based on tracing policy'''
         contacts_isolation = PriorityQueue()
         contacts_testing = PriorityQueue()
-        
-        # determine valid contacts at sites for individual `i`
-        for contact in valid_contacts:
+
+        for j, contacts_j in valid_contacts_with_j.items():
             
-            j = contact.indiv_i
-            if not is_contact_person[j]:
-                continue
-
-            # check if there is a beacon in place
-            has_beacon = self.mob.site_has_beacon[contact.site]
-
-            if self.smart_tracing_beacons_only and not has_beacon:
-                continue
-
-            # check compliance of `i`; if not, skip
-            if not is_i_compliant:
-                # if not compliant with standard tracing, a contact can still be identified when
-                # (i) `i` participates in manual tracing, and 
-                # (ii) a bluetooth beacon is at the site
-                assert(is_i_participating_in_manual_tracing) 
-
-                # get visit ID for contact
-                _, i_visit_id = contact.id_tup # this is the correct tuple element, I double checked
-
-                # check if `i` recalls the visit and hence its site
-                i_recalls_visit = self.measure_list.is_active(
-                    ManualTracingForAllMeasure,
-                    t=contact.t_from, # t not needed for the visit, but only for whether measure is active
-                    j=i,
-                    j_visit_id=i_visit_id)  # `i_visit_id` queries whether `i` recalls this specific visit
-
-                # skip if one of the two is not satisfied
-                if not (i_recalls_visit and has_beacon):
-                    continue
-
-            # check compliance of overlapping contact; if not, skip
-            is_j_compliant = self.measure_list.is_compliant(
-                ComplianceForAllMeasure, t=max(t - self.smart_tracing_contact_delta, 0.0), j=j)
-            if not is_j_compliant:
-                continue
-
-            # Compute empirical infection probability and remove person i from contacts to avoid isolating/testing twice
-            valid_contact, s = self.__compute_empirical_survival_probability(t, i, j, contacts_j[contact.indiv_i])
-            is_contact_person[contact.indiv_i] = False
-
-            # FIXME: This was still using delta contacts
-            # valid_contact, s = self.__compute_empirical_survival_probability(t, i, j)
-
-            if valid_contact:
-
-                self.empirical_survival_probability[j] = s
-
-                # isolation
-                if 'isolate' in self.smart_tracing_actions:
-                    if self.smart_tracing_policy_isolate == 'basic':
-                        contacts_isolation.push(j, priority=t)
-
-                    elif self.smart_tracing_policy_isolate == 'advanced':
+            # isolation
+            if 'isolate' in self.smart_tracing_actions:
+                if self.smart_tracing_policy_isolate == 'basic':
+                    contacts_isolation.push(j, priority=t)
+
+                elif self.smart_tracing_policy_isolate == 'advanced':
+                    self.empirical_survival_probability[j] = \
+                        self.__compute_empirical_survival_probability(
+                            t=t, i=i, j=j, contacts_i_j=contacts_j)
+                    contacts_isolation.push(j, priority=self.empirical_survival_probability[j])
+
+                elif self.smart_tracing_policy_isolate == 'advanced-threshold':
+                    self.empirical_survival_probability[j] = \
+                        self.__compute_empirical_survival_probability(
+                            t=t, i=i, j=j, contacts_i_j=contacts_j)
+                    if self.empirical_survival_probability[j] > self.smart_tracing_isolation_threshold:
                         contacts_isolation.push(j, priority=self.empirical_survival_probability[j])
 
-                    elif self.smart_tracing_policy_isolate == 'advanced-threshold':
-                        if self.empirical_survival_probability[j] > self.smart_tracing_isolation_threshold:
-                            contacts_isolation.push(j, priority=self.empirical_survival_probability[j])
+                else:
+                    raise ValueError('Invalid smart tracing policy.')
+
+            # testing
+            if 'test' in self.smart_tracing_actions:
+                # if contact is positive, skip (don't test positive people twice)
+                if not self.state['posi'][j]:
+                    if self.smart_tracing_policy_test == 'basic':
+                        contacts_testing.push(j, priority=t)
+
+                    elif self.smart_tracing_policy_test == 'advanced':
+                        self.empirical_survival_probability[j] = \
+                            self.__compute_empirical_survival_probability(
+                                t=t, i=i, j=j, contacts_i_j=contacts_j)
+                        contacts_testing.push(j, priority=self.empirical_survival_probability[j])
+
+                    elif self.smart_tracing_policy_test == 'advanced-threshold':
+                        self.empirical_survival_probability[j] = \
+                            self.__compute_empirical_survival_probability(
+                                t=t, i=i, j=j, contacts_i_j=contacts_j)
+                        if self.empirical_survival_probability[j] > self.smart_tracing_testing_threshold:
+                            contacts_testing.push(j, priority=self.empirical_survival_probability[j])
 
                     else:
                         raise ValueError('Invalid smart tracing policy.')
-
-                # testing
-                if 'test' in self.smart_tracing_actions:
-                    # if contact is positive, skip (don't test positive people twice)
-                    if not self.state['posi'][j]:
-                        if self.smart_tracing_policy_test == 'basic':
-                            contacts_testing.push(j, priority=t)
-
-                        elif self.smart_tracing_policy_test == 'advanced':
-                            contacts_testing.push(j, priority=self.empirical_survival_probability[j])
-
-                        elif self.smart_tracing_policy_test == 'advanced-threshold':
-                            if self.empirical_survival_probability[j] > self.smart_tracing_testing_threshold:
-                                contacts_testing.push(j, priority=self.empirical_survival_probability[j])
-
-                        else:
-                            raise ValueError('Invalid smart tracing policy.')
-        
-
-        # start contact tracing action for ** contacts selected by policy ** 
+        
+
+        '''Execute contact tracing actions for selected contacts'''
         if 'isolate' in self.smart_tracing_actions:
             for _ in range(min(self.smart_tracing_isolated_contacts, len(contacts_isolation))):
                 j = contacts_isolation.pop()    
@@ -1394,8 +1310,8 @@
                     self.__apply_for_testing(t=t, i=j, priority=self.empirical_survival_probability[j])
                 else:
                     raise ValueError('Invalid smart tracing policy.')
-
-        # start contact tracing action for compliant *household members*, ignoring individual i
+        
+        '''Execute contact tracing actions for _household members_'''
         for j in self.households[self.people_household[i]]:
             
             # check that contact satisfies conditions
@@ -1412,184 +1328,134 @@
                 self.measure_list.start_containment(SocialDistancingSymptomaticAfterSmartTracingHousehold, t=t, j=j)
 
             if 'test' in self.smart_tracing_actions:
-                # if j is positive and `smart_tracing_actions == test`, 
-                # then skip (don't test positive people twice)
-
+                # don't test positive people twice
                 if not self.state['posi'][j]:
                     # household members always treated as `empirical survival prob. = 0` for `exposure-risk` policy
                     # not relevant for `fifo` queue 
                     self.__apply_for_testing(t=t, i=j, priority=0.0)
 
-    def __compute_empirical_survival_probability(self, t, i, j, contacts_i_j):
+
+    def __is_tracing_contact_valid(self, *, t, i, contact):
+        """ 
+        Compute whether a contact of individual i at time t is valid
+        This is called with `i` being the infector.
+        """
+
+        start_contact = contact.t_from
+        j = contact.indiv_i
+        site_id = contact.site
+        j_visit_id, i_visit_id = contact.id_tup
+
+        '''Check that site traces contact'''
+        # if "only beacons", then need a beacon at the site
+        if self.smart_tracing_beacons_only:
+            if not self.mob.site_has_beacon[site_id]:
+                return False 
+
+        '''Check status of both individuals'''
+        i_has_valid_status = (
+            # not dead
+            (not (self.state['dead'][i] and self.state_started_at['dead'][i] < start_contact)) and
+
+            # not hospitalized at time of contact
+            (not (self.state['hosp'][i] and self.state_started_at['hosp'][i] < start_contact))
+        )
+
+        j_has_valid_status = (
+            # not dead
+            (not (self.state['dead'][j] and self.state_started_at['dead'][j] < start_contact)) and
+
+            # not hospitalized at time of contact
+            (not (self.state['hosp'][j] and self.state_started_at['hosp'][j] < start_contact))
+        )
+        if (not i_has_valid_status) or (not j_has_valid_status):
+            return False
+        
+        '''Check compliance'''
+        is_i_compliant = self.measure_list.is_compliant(
+            ComplianceForAllMeasure, t=max(t - self.smart_tracing_contact_delta, 0.0), j=i)
+        if is_i_compliant:
+            is_i_compliant_or_recalls = True
+        else:
+            # if infector `i` not compliant with standard tracing, a contact can still be identified when
+            # (i) `i` participates in manual tracing, and 
+            # (ii) a bluetooth beacon is at the site
+            assert(is_i_participating_in_manual_tracing) # True by check at beginning of function                
+
+            # check if `i` recalls the visit and hence its site
+            i_recalls_visit = self.measure_list.is_active(
+                ManualTracingForAllMeasure,
+                t=contact.t_from, # t not needed for the visit, but only for whether measure is active
+                j=i,
+                j_visit_id=i_visit_id)  # `i_visit_id` queries whether `i` recalls this specific visit
+
+            is_i_compliant_or_recalls = i_recalls_visit
+
+        # j can only be traced when complying with the system
+        is_j_compliant = self.measure_list.is_compliant(
+            ComplianceForAllMeasure, t=max(t - self.smart_tracing_contact_delta, 0.0), j=j)
+        
+        if (not is_i_compliant_or_recalls) or (not is_j_compliant):
+            return False
+
+        '''Check SocialDistancing measures'''
+        is_i_contained = self.is_person_home_from_visit_due_to_measure(
+            t=start_contact, i=i, visit_id=i_visit_id)
+        is_j_contained = self.is_person_home_from_visit_due_to_measure(
+            t=start_contact, i=j, visit_id=j_visit_id)
+
+        if is_i_contained or is_j_contained:
+            return False
+
+        # if all of the above checks passed, then contact is valid
+        return True
+
+
+
+    def __compute_empirical_survival_probability(self, *, t, i, j, contacts_i_j):
         """ Compute empirical survival probability of individual j due to node i at time t"""
         s = 0
-        valid_contact = False
-
+
+        # loop over all contacts the i had with j and accumulate 
+        # the empirical infection risk (= beta * contact time) in `s`
         for contact in contacts_i_j:
+
             start_next_contact = contact.t_from
             end_next_contact = contact.t_to
+            site = contact.site
 
             # break if next contact is >= t
             if start_next_contact >= t:
                 break
 
-            # get visit ID for contact
-            j_visit_id, i_visit_id = contact.id_tup
-
-            # Check SocialDistancing measures
-            is_j_contained = self.is_person_home_from_visit_due_to_measure(t=start_next_contact, i=j,
-                                                                           visit_id=j_visit_id)
-            is_i_contained = self.is_person_home_from_visit_due_to_measure(t=start_next_contact, i=i,
-                                                                           visit_id=i_visit_id)
-
-            # check hospitalization of i
-            is_i_contained = is_i_contained or (
-<<<<<<< HEAD
-                self.state['hosp'][i] and self.state_started_at['hosp'][i] < start_next_contact)
-            
-=======
-                    self.state['hosp'][i] and self.state_started_at['hosp'][i] < start_next_contact)
-
-            # BetaMultiplier measures
-            site = contact.site
-            beta_fact = 1.0
-
-            beta_mult_measure = self.measure_list.find(BetaMultiplierMeasureBySite, t=start_next_contact)
-            beta_fact *= beta_mult_measure.beta_factor(k=site, t=start_next_contact) if beta_mult_measure else 1.0
-
-            beta_mult_measure = self.measure_list.find(BetaMultiplierMeasureByType, t=start_next_contact)
-            beta_fact *= (
-                beta_mult_measure.beta_factor(typ=self.site_dict[self.site_type[site]], t=start_next_contact)
-                if beta_mult_measure else 1.0)
-
-            beta_mult_measure = self.measure_list.find(UpperBoundCasesBetaMultiplier, t=t)
-            beta_fact *= (beta_mult_measure.beta_factor(typ=self.site_dict[self.site_type[site]],
-                                                        t=t,
-                                                        t_pos_tests=self.t_pos_tests) if beta_mult_measure else 1.0)
-
->>>>>>> 76da9800
-            # decide if i and j really had overlap
-            if (not is_j_contained) and (not is_i_contained):
-
-                need_probability = \
-<<<<<<< HEAD
-                    ('isolate' in self.smart_tracing_actions and 
-                     self.smart_tracing_policy_isolate != 'basic') or  \
-                    ('test' in self.smart_tracing_actions and 
-                     self.smart_tracing_policy_test != 'basic')
-=======
-                    ('isolate' in self.smart_tracing_actions and
-                     self.smart_tracing_policy_isolate == 'advanced') or \
-                    ('test' in self.smart_tracing_actions and
-                     self.smart_tracing_policy_test == 'advanced')
->>>>>>> 76da9800
-
-                if need_probability:
-
-                    # check whether this computation has access to site information
-                    site = contact.site
-                    if self.mob.site_has_beacon[site]:
-
-                        # BetaMultiplier measures
-                        beta_fact = 1.0
-
-                        beta_mult_measure = self.measure_list.find(BetaMultiplierMeasureBySite, t=start_next_contact)
-                        beta_fact *= beta_mult_measure.beta_factor(k=site, t=start_next_contact) if beta_mult_measure else 1.0
-                        
-                        beta_mult_measure = self.measure_list.find(BetaMultiplierMeasureByType, t=start_next_contact)
-                        beta_fact *= (beta_mult_measure.beta_factor(typ=self.site_dict[self.site_type[site]], t=start_next_contact) 
-                            if beta_mult_measure else 1.0)
-
-                        beta_mult_measure = self.measure_list.find(UpperBoundCasesBetaMultiplier, t=t)
-                        beta_fact *= (beta_mult_measure.beta_factor(typ=self.site_dict[self.site_type[site]],
-                            t=t, t_pos_tests=self.t_pos_tests) if beta_mult_measure else 1.0)
-
-                        # empirical exposure probabiliity
-                        s += (min(end_next_contact, t) - start_next_contact) \
-                            * self.betas[self.site_dict[self.site_type[site]]] * beta_fact
-
-                    # without site information, only weighted mean of betas 
-                    # and no measure-specific info is available
-                    else:
-
-                        # FIXME this includes delta-contact time, which we only know when bluetooth beacons are on
-                        s += (min(end_next_contact, t) - start_next_contact) \
-                            * self.betas_weighted_mean[self.site_dict[self.site_type[site]]] 
+            # check whether this computation has access to site information
+            if self.mob.site_has_beacon[site]:
+
+                # BetaMultiplier measures
+                beta_fact = 1.0
+
+                beta_mult_measure = self.measure_list.find(BetaMultiplierMeasureBySite, t=start_next_contact)
+                beta_fact *= beta_mult_measure.beta_factor(k=site, t=start_next_contact) \
+                    if beta_mult_measure else 1.0
+                
+                beta_mult_measure = self.measure_list.find(BetaMultiplierMeasureByType, t=start_next_contact)
+                beta_fact *= (beta_mult_measure.beta_factor(typ=self.site_dict[self.site_type[site]], t=start_next_contact) \
+                    if beta_mult_measure else 1.0)
+
+                beta_mult_measure = self.measure_list.find(UpperBoundCasesBetaMultiplier, t=t)
+                beta_fact *= (beta_mult_measure.beta_factor(typ=self.site_dict[self.site_type[site]], t=t, t_pos_tests=self.t_pos_tests) \
+                    if beta_mult_measure else 1.0)
+
+                # empirical exposure probabiliity
+                s += (min(end_next_contact, t) - start_next_contact) \
+                    * beta_fact * self.betas[self.site_dict[self.site_type[site]]] 
+
+            # without site information, only weighted mean of betas 
+            # and no measure-specific info is available
+            else:
+                s += (min(end_next_contact, t) - start_next_contact) \
+                    * self.betas_weighted_mean
                     
-                    
-                    valid_contact = True
-                else:
-                    valid_contact = True
-                    break
-
-        s = np.exp(-s)
-
-        return valid_contact, s
-
-
-    # compute empirical survival probability of individual j due to node i at time t
-    # def __compute_empirical_survival_probability(self, t, i, j):
-    #     s = 0
-    #     valid_contact = False
-    #
-    #     next_contact_obj = self.mob.next_contact(indiv_i=j, indiv_j=i, t=t - self.smart_tracing_contact_delta, site=None)
-    #     while next_contact_obj is not None:
-    #
-    #         start_next_contact = next_contact_obj.t_from
-    #         end_next_contact = next_contact_obj.t_to
-    #
-    #         # break if next contact is >= t
-    #         if start_next_contact >= t:
-    #             break
-    #
-    #         # get visit ID for contact
-    #         is_in_contact, contact = self.mob.is_in_contact(indiv_i=j, indiv_j=i, site=None, t=start_next_contact)
-    #         assert(is_in_contact)
-    #         j_visit_id, i_visit_id = contact.id_tup
-    #
-    #         # Check SocialDistancing measures
-    #         is_j_contained = self.is_person_home_from_visit_due_to_measure(t=start_next_contact, i=j, visit_id=j_visit_id)
-    #         is_i_contained = self.is_person_home_from_visit_due_to_measure(t=start_next_contact, i=i, visit_id=i_visit_id)
-    #
-    #         # check hospitalization of i
-    #         is_i_contained = is_i_contained or (
-    #             self.state['hosp'][i] and self.state_started_at['hosp'][i] < start_next_contact)
-    #
-    #         # BetaMultiplier measures
-    #         site = contact.site
-    #         beta_fact = 1.0
-    #
-    #         beta_mult_measure = self.measure_list.find(BetaMultiplierMeasureBySite, t=start_next_contact)
-    #         beta_fact *= beta_mult_measure.beta_factor(k=site, t=start_next_contact) if beta_mult_measure else 1.0
-    #
-    #         beta_mult_measure = self.measure_list.find(BetaMultiplierMeasureByType, t=start_next_contact)
-    #         beta_fact *= (beta_mult_measure.beta_factor(typ=self.site_dict[self.site_type[site]], t=start_next_contact)
-    #             if beta_mult_measure else 1.0)
-    #
-    #         beta_mult_measure = self.measure_list.find(UpperBoundCasesBetaMultiplier, t=t)
-    #         beta_fact *= (beta_mult_measure.beta_factor(typ=self.site_dict[self.site_type[site]],
-    #             t=t, t_pos_tests=self.t_pos_tests) if beta_mult_measure else 1.0)
-    #
-    #         # decide if i and j really had overlap
-    #         if (not is_j_contained) and (not is_i_contained):
-    #
-    #             need_probability = \
-    #                 ('isolate' in self.smart_tracing_actions and
-    #                  self.smart_tracing_policy_isolate == 'advanced') or  \
-    #                 ('test' in self.smart_tracing_actions and
-    #                  self.smart_tracing_policy_test == 'advanced')
-    #
-    #             if need_probability:
-    #                 s += (min(end_next_contact, t) - start_next_contact) \
-    #                      * self.betas[self.site_dict[self.site_type[site]]] * beta_fact
-    #                 valid_contact = True
-    #             else:
-    #                 valid_contact = True
-    #                 break
-    #
-    #         # get next contact (if it exists)
-    #         next_contact_obj = self.mob.next_contact(indiv_i=j, indiv_j=i, t=end_next_contact + self.delta, site=None)
-    #
-    #     s = np.exp(-s)
-    #
-    #     return valid_contact, s+        # survival probability
+        survival_prob = np.exp(-s)
+        return survival_prob